// Copyright 2022 Google LLC
//
// Licensed under the Apache License, Version 2.0 (the "License");
// you may not use this file except in compliance with the License.
// You may obtain a copy of the License at
//
// https://www.apache.org/licenses/LICENSE-2.0
//
// Unless required by applicable law or agreed to in writing, software
// distributed under the License is distributed on an "AS IS" BASIS,
// WITHOUT WARRANTIES OR CONDITIONS OF ANY KIND, either express or implied.
// See the License for the specific language governing permissions and
// limitations under the License.

package main

import (
	"errors"
	"fmt"
	"io"
	"os"
	"os/exec"
<<<<<<< HEAD
	"strings"
=======
	"path/filepath"
>>>>>>> 261ace73

	"github.com/google/cloud-android-orchestration/pkg/cli"
	"github.com/google/cloud-android-orchestration/pkg/client"
	"github.com/google/cloud-android-orchestration/pkg/metrics"

	"golang.org/x/term"
)

const (
	envVarSystemConfigPath = "CVDR_SYSTEM_CONFIG_PATH"
	// User config values overrieds system config values.
	envVarUserConfigPath = "CVDR_USER_CONFIG_PATH"
)

func loadInitialConfig() (*cli.Config, error) {
	config := cli.BaseConfig()
	if path, ok := os.LookupEnv(envVarSystemConfigPath); ok {
		path = cli.ExpandPath(path)
		if err := cli.LoadConfigFile(path, config); err != nil {
			return nil, err
		}
	}
	if path, ok := os.LookupEnv(envVarUserConfigPath); ok {
		path = cli.ExpandPath(path)
		_, statErr := os.Stat(path)
		if errors.Is(statErr, os.ErrNotExist) {
			imported, err := importAcloudConfig(path)
			if err != nil {
				return nil, err
			}
			if !imported {
				// Create empty user configuration file.
				dir := filepath.Dir(path)
				if err := os.MkdirAll(dir, 0750); err != nil {
					return nil, fmt.Errorf("failed creating user config directory: %w", err)
				}
				f, err := os.Create(path)
				if err != nil {
					return nil, fmt.Errorf("failed creating user config file: %w", err)
				}
				f.Close()
			}
			statErr = nil
		}
		if statErr == nil {
			if err := cli.LoadConfigFile(path, config); err != nil {
				return nil, err
			}
		} else {
			return nil, fmt.Errorf("invalid user config file path: %w", statErr)
		}
	}
	return config, nil
}

func importAcloudConfig(dst string) (bool, error) {
	// Do not prompt acloud importing if not in a terminal.
	if !term.IsTerminal(int(os.Stdout.Fd())) {
		return false, nil
	}
	// Create a new user configuration file importing existing acloud configuration.
	acPath := cli.ExpandPath("~/.config/acloud/acloud.config")
	if _, err := os.Stat(acPath); err == nil {
		const p = "No user configuration found, would you like to generate it by importing " +
			"your acloud configuration?"
		yes, err := cli.PromptYesOrNo(os.Stdout, os.Stdin, p)
		if err != nil {
			return false, err
		}
		if yes {
			if err := cli.ImportAcloudConfig(acPath, dst); err != nil {
				return false, fmt.Errorf("failed importing acloud config file: %w", err)
			}
			return true, nil
		}
	}
	return false, nil
}

type cmdRunner struct{}

func (_ *cmdRunner) StartBgCommand(args ...string) ([]byte, error) {
	cmd := exec.Command(os.Args[0], args...)
	cmd.Stderr = os.Stderr
	cmd.Stdin = os.Stdin
	pipe, err := cmd.StdoutPipe()
	if err != nil {
		return nil, fmt.Errorf("Failed to create pipe: %w", err)
	}
	defer pipe.Close()
	if err := cmd.Start(); err != nil {
		return nil, fmt.Errorf("Unable to start command: %w", err)
	}
	defer cmd.Process.Release()
	output, err := io.ReadAll(pipe)
	if err != nil {
		return nil, fmt.Errorf("Error reading command output: %v", err)
	}
	return output, nil
}

func main() {
	config, err := loadInitialConfig()
	if err != nil {
		fmt.Fprintln(os.Stderr, err)
		os.Exit(2)
	}
	commandLine := strings.Join(os.Args, " ")
	if err := metrics.SendLaunchCommand(commandLine); err != nil {
		fmt.Fprintln(os.Stderr,commandLine)
	}

	opts := &cli.CommandOptions{
		IOStreams:      cli.IOStreams{In: os.Stdin, Out: os.Stdout, ErrOut: os.Stderr},
		Args:           os.Args[1:],
		ServiceBuilder: client.NewService,
		InitialConfig:  *config,
		CommandRunner:  &cmdRunner{},
		ADBServerProxy: &cli.ADBServerProxyImpl{},
	}

	if err := cli.NewCVDRemoteCommand(opts).Execute(); err != nil {
		os.Exit(1)
	}
}<|MERGE_RESOLUTION|>--- conflicted
+++ resolved
@@ -20,11 +20,7 @@
 	"io"
 	"os"
 	"os/exec"
-<<<<<<< HEAD
 	"strings"
-=======
-	"path/filepath"
->>>>>>> 261ace73
 
 	"github.com/google/cloud-android-orchestration/pkg/cli"
 	"github.com/google/cloud-android-orchestration/pkg/client"
@@ -134,7 +130,7 @@
 	}
 	commandLine := strings.Join(os.Args, " ")
 	if err := metrics.SendLaunchCommand(commandLine); err != nil {
-		fmt.Fprintln(os.Stderr,commandLine)
+		fmt.Fprintln(os.Stderr, commandLine)
 	}
 
 	opts := &cli.CommandOptions{
