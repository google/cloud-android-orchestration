import {DeviceSetting} from './device-interface';

export enum EnvStatus {
  starting = 'starting',
  running = 'running',
  stopping = 'stopping',
  error = 'error',
}

export interface Environment {
  runtimeAlias: string;
  hostUrl: string;
  groupName: string;
  devices: DeviceSetting[];
  status: EnvStatus;
}

<<<<<<< HEAD
export interface EnvConfig {
  common: {
    group_name: string;
  };

  instances: {
    name: string;
    disk: {
      default_build: string;
    };
  }[];
=======
export interface CommonEnvConfig {
  group_name: string;
}

export interface DiskConfig {
  default_build: string;
}

export interface InstanceConfig {
  name: string;
  disk: DiskConfig;
}

export interface EnvConfig {
  common: CommonEnvConfig;
  instances: InstanceConfig[];
>>>>>>> 18b463ee
}<|MERGE_RESOLUTION|>--- conflicted
+++ resolved
@@ -15,19 +15,6 @@
   status: EnvStatus;
 }
 
-<<<<<<< HEAD
-export interface EnvConfig {
-  common: {
-    group_name: string;
-  };
-
-  instances: {
-    name: string;
-    disk: {
-      default_build: string;
-    };
-  }[];
-=======
 export interface CommonEnvConfig {
   group_name: string;
 }
@@ -44,5 +31,4 @@
 export interface EnvConfig {
   common: CommonEnvConfig;
   instances: InstanceConfig[];
->>>>>>> 18b463ee
 }