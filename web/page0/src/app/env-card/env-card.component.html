<div *ngIf="getCardSetting(); let setting">
  <mat-card class="env-card" [style.backgroundColor]="setting.backgroundColor">
    <div class="env-card-header">
      <button
        *ngIf="isRunning()"
        mat-icon-button
        aria-label="Open per-group UI button"
        matTooltip="Open per-group UI web"
        (click)="onClickGoto()"
      >
        <span class="google-symbols"> open_in_new </span>
      </button>

      <button
        mat-icon-button
        aria-label="Status"
        [matTooltip]="setting.tooltip"
      >
        <span class="google-symbols">
          {{ setting.icon }}
        </span>
      </button>
    </div>

    <mat-card-content class="env-card-first-content">
<<<<<<< HEAD
      Runtime:
      {{ env.runtimeAlias }}
=======
      Runtime: {{ env.runtimeAlias }}
>>>>>>> 18b463ee
    </mat-card-content>

    <mat-card-content> Host: {{ env.hostUrl }} </mat-card-content>

    <mat-card-content> Group ID: {{ env.groupName }} </mat-card-content>

    <mat-card-content>
      Devices:
      <ul style="margin-top: 0px">
        <li *ngFor="let device of env.devices">
          {{ device.deviceId }}
<<<<<<< HEAD
          <!-- ({{ device.target }}, {{ device.branch_or_buildId }}) -->
=======
>>>>>>> 18b463ee
        </li>
      </ul>
    </mat-card-content>

    <br />

    <div class="env-card-footer">
      <button
        *ngIf="isRunning()"
        mat-icon-button
        aria-label="Stop group button"
        (click)="onClickDelete()"
        matTooltip="Delete environment with its devices"
      >
        <span class="google-symbols"> delete </span>
      </button>
    </div>
  </mat-card>
</div><|MERGE_RESOLUTION|>--- conflicted
+++ resolved
@@ -23,12 +23,7 @@
     </div>
 
     <mat-card-content class="env-card-first-content">
-<<<<<<< HEAD
-      Runtime:
-      {{ env.runtimeAlias }}
-=======
       Runtime: {{ env.runtimeAlias }}
->>>>>>> 18b463ee
     </mat-card-content>
 
     <mat-card-content> Host: {{ env.hostUrl }} </mat-card-content>
@@ -40,10 +35,6 @@
       <ul style="margin-top: 0px">
         <li *ngFor="let device of env.devices">
           {{ device.deviceId }}
-<<<<<<< HEAD
-          <!-- ({{ device.target }}, {{ device.branch_or_buildId }}) -->
-=======
->>>>>>> 18b463ee
         </li>
       </ul>
     </mat-card-content>
